# Copyright (c) 2018, NVIDIA CORPORATION.


import warnings
from collections import OrderedDict
from numbers import Number

import numpy as np
import pandas as pd
from pandas.api.types import is_scalar, is_dict_like
from numba.cuda.cudadrv.devicearray import DeviceNDArray

from librmm_cffi import librmm as rmm

from cudf.utils import cudautils, utils, ioutils
from cudf import formatting
<<<<<<< HEAD
from .buffer import Buffer
from .core import get_renderable_pandas_dataframe
from .index import Index, RangeIndex, GenericIndex
=======
from cudf.dataframe.buffer import Buffer
from cudf.dataframe.index import Index, RangeIndex, as_index
>>>>>>> 065eee11
from cudf.settings import NOTSET, settings
from cudf.dataframe.column import Column
from cudf.dataframe.datetime import DatetimeColumn
from cudf.dataframe import columnops
from cudf.comm.serialize import register_distributed_serializer
from cudf.bindings.nvtx import nvtx_range_push, nvtx_range_pop

import cudf.bindings.copying as cpp_copying


class Series(object):
    """
    Data and null-masks.

    ``Series`` objects are used as columns of ``DataFrame``.
    """

    @classmethod
    def from_categorical(cls, categorical, codes=None):
        """Creates from a pandas.Categorical

        If ``codes`` is defined, use it instead of ``categorical.codes``
        """
        from cudf.dataframe.categorical import pandas_categorical_as_column

        col = pandas_categorical_as_column(categorical, codes=codes)
        return Series(data=col)

    @classmethod
    def from_masked_array(cls, data, mask, null_count=None):
        """Create a Series with null-mask.
        This is equivalent to:

            Series(data).set_mask(mask, null_count=null_count)

        Parameters
        ----------
        data : 1D array-like
            The values.  Null values must not be skipped.  They can appear
            as garbage values.
        mask : 1D array-like of numpy.uint8
            The null-mask.  Valid values are marked as ``1``; otherwise ``0``.
            The mask bit given the data index ``idx`` is computed as::

                (mask[idx // 8] >> (idx % 8)) & 1
        null_count : int, optional
            The number of null values.
            If None, it is calculated automatically.
        """
        col = columnops.as_column(data).set_mask(mask, null_count=null_count)
        return cls(data=col)

    def __init__(self, data=None, index=None, name=None, nan_as_null=True,
                 dtype=None):
        if isinstance(data, pd.Series):
            name = data.name
            index = as_index(data.index)
        if isinstance(data, Series):
            index = data._index if index is None else index
            name = data.name
            data = data._column
        if data is None:
            data = {}

        if not isinstance(data, columnops.TypedColumnBase):
            data = columnops.as_column(data, nan_as_null=nan_as_null,
                                       dtype=dtype)

        if index is not None and not isinstance(index, Index):
            index = as_index(index)
        assert isinstance(data, columnops.TypedColumnBase)
        self._column = data
        self._index = RangeIndex(len(data)) if index is None else index
        self.name = name

    @classmethod
    def from_pandas(cls, s, nan_as_null=True):
        return cls(s, nan_as_null=nan_as_null)

    @classmethod
    def from_arrow(cls, s):
        return cls(s)

    def serialize(self, serialize):
        header = {}
        frames = []
        header['index'], index_frames = serialize(self._index)
        frames.extend(index_frames)
        header['index_frame_count'] = len(index_frames)
        header['column'], column_frames = serialize(self._column)
        frames.extend(column_frames)
        header['column_frame_count'] = len(column_frames)
        return header, frames

    @property
    def shape(self):
        """Returns a tuple representing the dimensionality of the Series.
        """
        return len(self),

    @property
    def dt(self):
        if isinstance(self._column, DatetimeColumn):
            return DatetimeProperties(self)
        else:
            raise AttributeError("Can only use .dt accessor with datetimelike "
                                 "values")

    @property
    def ndim(self):
        """Dimension of the data. Series ndim is always 1.
        """
        return 1

    @classmethod
    def deserialize(cls, deserialize, header, frames):
        index_nframes = header['index_frame_count']
        index = deserialize(header['index'], frames[:index_nframes])
        frames = frames[index_nframes:]
        column_nframes = header['column_frame_count']
        column = deserialize(header['column'], frames[:column_nframes])
        return Series(column, index=index)

    def _copy_construct_defaults(self):
        return dict(
            data=self._column,
            index=self._index,
            name=self.name,
        )

    def _copy_construct(self, **kwargs):
        """Shallow copy this object by replacing certain ctor args.
        """
        params = self._copy_construct_defaults()
        cls = type(self)
        params.update(kwargs)
        return cls(**params)

    def copy(self, deep=True):
        result = self._copy_construct()
        if deep:
            result._column = self._column.copy(deep)
        return result

    def __copy__(self, deep=True):
        return self.copy(deep)

    def __deepcopy__(self):
        return self.copy()

    def reset_index(self, drop=False):
        """ Reset index to RangeIndex """
        if not drop:
            return self.to_frame().reset_index(drop=drop)
        else:
            return self._copy_construct(index=RangeIndex(len(self)))

    def set_index(self, index):
        """Returns a new Series with a different index.

        Parameters
        ----------
        index : Index, Series-convertible
            the new index or values for the new index
        """
        index = index if isinstance(index, Index) else as_index(index)
        return self._copy_construct(index=index)

    def as_index(self):
        return self.set_index(RangeIndex(len(self)))

    def to_frame(self, name=None):
        """Convert Series into a DataFrame

        Parameters
        ----------
        name : str, default None
            Name to be used for the column

        Returns
        -------
        DataFrame
            cudf DataFrame
        """

        from cudf import DataFrame

        if name is not None:
            col = name
        elif self.name is None:
            col = 0
        else:
            col = self.name

        return DataFrame({col: self}, index=self.index)

    def set_mask(self, mask, null_count=None):
        """Create new Series by setting a mask array.

        This will override the existing mask.  The returned Series will
        reference the same data buffer as this Series.

        Parameters
        ----------
        mask : 1D array-like of numpy.uint8
            The null-mask.  Valid values are marked as ``1``; otherwise ``0``.
            The mask bit given the data index ``idx`` is computed as::

                (mask[idx // 8] >> (idx % 8)) & 1
        null_count : int, optional
            The number of null values.
            If None, it is calculated automatically.

        """
        col = self._column.set_mask(mask, null_count=null_count)
        return self._copy_construct(data=col)

    def __sizeof__(self):
        return self._column.__sizeof__() + self._index.__sizeof__()

    def __len__(self):
        """Returns the size of the ``Series`` including null values.
        """
        return len(self._column)

    def __array_ufunc__(self, ufunc, method, *inputs, **kwargs):
        import cudf
        if (method == '__call__' and hasattr(cudf, ufunc.__name__)):
            func = getattr(cudf, ufunc.__name__)
            return func(self)
        else:
            return NotImplemented

    @property
    def empty(self):
        return not len(self)

    def __getitem__(self, arg):
        if isinstance(arg, (list, np.ndarray, pd.Series, range, Index,
                            DeviceNDArray)):
            if len(arg) == 0:
                arg = Series(np.array([], dtype='int32'))
            else:
                arg = Series(arg)
        if isinstance(arg, Series):
            if issubclass(arg.dtype.type, np.integer):
                if self.dtype == np.dtype('object'):
                    idx = arg.to_gpu_array()
                    selvals = self._column[idx]
                    index = self.index.take(idx)
                else:
                    selvals, selinds = columnops.column_select_by_position(
                        self._column, arg)
                    index = self.index.take(selinds.to_gpu_array())
            elif arg.dtype in [np.bool, np.bool_]:
                if self.dtype == np.dtype('object'):
                    idx = cudautils.boolean_array_to_index_array(
                        arg.to_gpu_array())
                    selvals = self._column[idx]
                    index = self.index.take(idx)
                else:
                    selvals, selinds = columnops.column_select_by_boolmask(
                        self._column, arg)
                    index = self.index.take(selinds.to_gpu_array())
            else:
                raise NotImplementedError(arg.dtype)
            return self._copy_construct(data=selvals, index=index)

        elif isinstance(arg, slice):
            index = self.index[arg]         # slice index
            col = self._column[arg]         # slice column
            return self._copy_construct(data=col, index=index)
        elif isinstance(arg, Number):
            # The following triggers a IndexError if out-of-bound
            return self._column.element_indexing(arg)
        else:
            raise NotImplementedError(type(arg))

    def take(self, indices, ignore_index=False):
        """Return Series by taking values from the corresponding *indices*.
        """
        from cudf import Series
        if isinstance(indices, Series):
            indices = indices.to_gpu_array()
        else:
            indices = Buffer(indices).to_gpu_array()
        # Handle zero size
        if indices.size == 0:
            return self._copy_construct(data=self.data[:0],
                                        index=self.index[:0])

        if self.dtype == np.dtype("object"):
            return self[indices]

        col = cpp_copying.apply_gather_array(self.data.to_gpu_array(), indices)

        if self._column.mask:
            mask = self._get_mask_as_series().take(indices).as_mask()
            mask = Buffer(mask)
        else:
            mask = None
        if ignore_index:
            index = RangeIndex(indices.size)
        else:
            index = self.index.take(indices)

        col = self._column.replace(data=col.data, mask=mask)
        return self._copy_construct(data=col, index=index)

    def _get_mask_as_series(self):
        mask = Series(cudautils.ones(len(self), dtype=np.bool))
        if self._column.mask is not None:
            mask = mask.set_mask(self._column.mask).fillna(False)
        return mask

    def __bool__(self):
        """Always raise TypeError when converting a Series
        into a boolean.
        """
        raise TypeError("can't compute boolean for {!r}".format(type(self)))

    def values_to_string(self, nrows=None):
        """Returns a list of string for each element.
        """
        values = self[:nrows]
        if self.dtype == np.dtype('object'):
            out = [str(v) for v in values]
        else:
            out = ['' if v is None else str(v) for v in values]
        return out

    def head(self, n=5):
        return self.iloc[:n]

    def tail(self, n=5):
        """
        Returns the last n rows as a new Series

        Examples
        --------
        >>> import cudf
        >>> ser = cudf.Series([4, 3, 2, 1, 0])
        >>> print(ser.tail(2))
        3    1
        4    0
        """
        if n == 0:
            return self.iloc[0:0]

        return self.iloc[-n:]

    def tail(self, n=5):
        return self[-n:]

    def to_string(self, nrows=NOTSET):
        """Convert to string

        Parameters
        ----------
        nrows : int
            Maximum number of rows to show.
            If it is None, all rows are shown.
        """
        if nrows is NOTSET:
            nrows = settings.formatting.get(nrows)

        str_dtype = self.dtype

        if len(self) == 0:
            return "<empty Series of dtype={}>".format(str_dtype)

        if nrows is None:
            nrows = len(self)
        else:
            nrows = min(nrows, len(self))  # cap row count

        more_rows = len(self) - nrows

        # Prepare cells
        cols = OrderedDict([('', self.values_to_string(nrows=nrows))])
        dtypes = OrderedDict([('', self.dtype)])
        # Format into a table
        output = formatting.format(index=self.index,
                                   cols=cols, dtypes=dtypes,
                                   more_rows=more_rows,
                                   series_spacing=True)
        return output + "\nName: {}, dtype: {}".format(self.name, str_dtype)\
            if self.name is not None else output + \
            "\ndtype: {}".format(str_dtype)

    def __str__(self):
        return self.to_string(nrows=10)

    def __repr__(self):
        lines = repr(get_renderable_pandas_dataframe(self)).split('\n')
        lines = lines[:-1]
        lines.append("Name: %s, Length: %d, dtype: %s" % (self.name, len(self), self.dtype))
        return '\n'.join(lines)

    def _repr_latex_(self):
        return get_renderable_pandas_dataframe(self)._repr_latex_()

    def _binaryop(self, other, fn):
        """
        Internal util to call a binary operator *fn* on operands *self*
        and *other*.  Return the output Series.  The output dtype is
        determined by the input operands.
        """
        from cudf import DataFrame
        if isinstance(other, DataFrame):
            return other._binaryop(self, fn)
        nvtx_range_push("CUDF_BINARY_OP", "orange")
        other = self._normalize_binop_value(other)
        outcol = self._column.binary_operator(fn, other._column)
        result = self._copy_construct(data=outcol)
        result.name = None
        nvtx_range_pop()
        return result

    def _rbinaryop(self, other, fn):
        """
        Internal util to call a binary operator *fn* on operands *self*
        and *other* for reflected operations.  Return the output Series.
        The output dtype is determined by the input operands.
        """
        from cudf import DataFrame
        if isinstance(other, DataFrame):
            return other._binaryop(self, fn)
        nvtx_range_push("CUDF_BINARY_OP", "orange")
        other = self._normalize_binop_value(other)
        outcol = other._column.binary_operator(fn, self._column)
        result = self._copy_construct(data=outcol)
        result.name = None
        nvtx_range_pop()
        return result

    def _unaryop(self, fn):
        """
        Internal util to call a unary operator *fn* on operands *self*.
        Return the output Series.  The output dtype is determined by the input
        operand.
        """
        outcol = self._column.unary_operator(fn)
        return self._copy_construct(data=outcol)

    def __add__(self, other):
        return self._binaryop(other, 'add')

    def __radd__(self, other):
        return self._rbinaryop(other, 'add')

    def __sub__(self, other):
        return self._binaryop(other, 'sub')

    def __rsub__(self, other):
        return self._rbinaryop(other, 'sub')

    def __mul__(self, other):
        return self._binaryop(other, 'mul')

    def __rmul__(self, other):
        return self._rbinaryop(other, 'mul')

    def __mod__(self, other):
        return self._binaryop(other, 'mod')

    def __rmod__(self, other):
        return self._rbinaryop(other, 'mod')

    def __pow__(self, other):
        return self._binaryop(other, 'pow')

    def __floordiv__(self, other):
        return self._binaryop(other, 'floordiv')

    def __rfloordiv__(self, other):
        return self._rbinaryop(other, 'floordiv')

    def __truediv__(self, other):
        if self.dtype in list(truediv_int_dtype_corrections.keys()):
            truediv_type = truediv_int_dtype_corrections[str(self.dtype)]
            return self.astype(truediv_type)._binaryop(other, 'truediv')
        else:
            return self._binaryop(other, 'truediv')

    def __rtruediv__(self, other):
        if self.dtype in list(truediv_int_dtype_corrections.keys()):
            truediv_type = truediv_int_dtype_corrections[str(self.dtype)]
            return self.astype(truediv_type)._rbinaryop(other, 'truediv')
        else:
            return self._rbinaryop(other, 'truediv')

    __div__ = __truediv__

    def _bitwise_binop(self, other, op):
        if (np.issubdtype(self.dtype.type, np.integer) and
                np.issubdtype(other.dtype.type, np.integer)):
            return self._binaryop(other, op)
        else:
            raise TypeError(
                f"Operation 'bitwise {op}' not supported between "
                f"{self.dtype.type.__name__} and {other.dtype.type.__name__}"
            )

    def __and__(self, other):
        """Performs vectorized bitwise and (&) on corresponding elements of two
        series.
        """
        return self._bitwise_binop(other, 'and')

    def __or__(self, other):
        """Performs vectorized bitwise or (|) on corresponding elements of two
        series.
        """
        return self._bitwise_binop(other, 'or')

    def __xor__(self, other):
        """Performs vectorized bitwise xor (^) on corresponding elements of two
        series.
        """
        return self._bitwise_binop(other, 'xor')

    def _normalize_binop_value(self, other):
        if isinstance(other, Series):
            return other
        elif isinstance(other, Index):
            return Series(other)
        else:
            col = self._column.normalize_binop_value(other)
            return self._copy_construct(data=col)

    def _unordered_compare(self, other, cmpops):
        nvtx_range_push("CUDF_UNORDERED_COMP", "orange")
        other = self._normalize_binop_value(other)
        outcol = self._column.unordered_compare(cmpops, other._column)
        result = self._copy_construct(data=outcol)
        result.name = None
        nvtx_range_pop()
        return result

    def _ordered_compare(self, other, cmpops):
        nvtx_range_push("CUDF_ORDERED_COMP", "orange")
        other = self._normalize_binop_value(other)
        outcol = self._column.ordered_compare(cmpops, other._column)
        result = self._copy_construct(data=outcol)
        result.name = None
        nvtx_range_pop()
        return result

    def __eq__(self, other):
        return self._unordered_compare(other, 'eq')

    def equals(self, other):
        return self._unordered_compare(other, 'eq').min()

    def __ne__(self, other):
        return self._unordered_compare(other, 'ne')

    def __lt__(self, other):
        return self._ordered_compare(other, 'lt')

    def __le__(self, other):
        return self._ordered_compare(other, 'le')

    def __gt__(self, other):
        return self._ordered_compare(other, 'gt')

    def __ge__(self, other):
        return self._ordered_compare(other, 'ge')

    def __invert__(self):
        """Bitwise invert (~)/(not) for each element

        Returns a new Series.
        """
        if np.issubdtype(self.dtype.type, np.integer):
            return self._unaryop('not')
        else:
            raise TypeError(
                f"Operation `~` not supported on {self.dtype.type.__name__}"
            )

    def __neg__(self):
        """Negatated value (-) for each element

        Returns a new Series.
        """
        return self.__mul__(-1)

    @property
    def cat(self):
        return self._column.cat()

    @property
    def str(self):
        return self._column.str(self.index)

    @property
    def dtype(self):
        """dtype of the Series"""
        return self._column.dtype

    @classmethod
    def _concat(cls, objs, axis=0, index=True):
        # Concatenate index if not provided
        if index is True:
            index = Index._concat([o.index for o in objs])

        names = {obj.name for obj in objs}
        if len(names) == 1:
            [name] = names
        else:
            name = None
        col = Column._concat([o._column for o in objs])
        return cls(data=col, index=index, name=name)

    def append(self, arbitrary):
        """Append values from another ``Series`` or array-like object.
        Returns a new copy with the index resetted.
        """
        other = Series(arbitrary)
        other_col = other._column
        # return new series
        return Series(self._column.append(other_col))

    @property
    def valid_count(self):
        """Number of non-null values"""
        return self._column.valid_count

    @property
    def null_count(self):
        """Number of null values"""
        return self._column.null_count

    @property
    def has_null_mask(self):
        """A boolean indicating whether a null-mask is needed"""
        return self._column.has_null_mask

    def masked_assign(self, value, mask):
        """Assign a scalar value to a series using a boolean mask
        df[df < 0] = 0

        Parameters
        ----------
        value : scalar
            scalar value for assignment
        mask : cudf Series
            Boolean Series

        Returns
        -------
        cudf Series
            cudf series with new value set to where mask is True
        """

        data = self._column.masked_assign(value, mask)
        return self._copy_construct(data=data)

    def fillna(self, value, method=None, axis=None, inplace=False, limit=None):
        """Fill null values with ``value``.

        Parameters
        ----------
        value : scalar or Series-like
            Value to use to fill nulls. If Series-like, null values
            are filled with the values in corresponding indices of the
            given Series.

        Returns
        -------
        result : Series
            Copy with nulls filled.
        """
        if method is not None:
            raise NotImplementedError("The method keyword is not supported")
        if limit is not None:
            raise NotImplementedError("The limit keyword is not supported")
        if axis:
            raise NotImplementedError("The axis keyword is not supported")

        data = self._column.fillna(value, inplace=inplace)

        if not inplace:
            return self._copy_construct(data=data)

    def to_array(self, fillna=None):
        """Get a dense numpy array for the data.

        Parameters
        ----------
        fillna : str or None
            Defaults to None, which will skip null values.
            If it equals "pandas", null values are filled with NaNs.
            Non integral dtype is promoted to np.float64.

        Notes
        -----

        if ``fillna`` is ``None``, null values are skipped.  Therefore, the
        output size could be smaller.
        """
        return self._column.to_array(fillna=fillna)

    def isnull(self):
        """Identify missing values in a Series.
        """
        if not self.has_null_mask:
            return Series(cudautils.zeros(len(self), np.bool_), name=self.name,
                          index=self.index)

        mask = cudautils.isnull_mask(self.data, self.nullmask.to_gpu_array())
        return Series(mask, name=self.name, index=self.index)

    def isna(self):
        """Identify missing values in a Series. Alias for isnull.
        """
        return self.isnull()

    def notna(self):
        """Identify non-missing values in a Series.
        """
        if not self.has_null_mask:
            return Series(cudautils.ones(len(self), np.bool_), name=self.name,
                          index=self.index)

        mask = cudautils.notna_mask(self.data, self.nullmask.to_gpu_array())
        return Series(mask, name=self.name, index=self.index)

    def to_gpu_array(self, fillna=None):
        """Get a dense numba device array for the data.

        Parameters
        ----------
        fillna : str or None
            See *fillna* in ``.to_array``.

        Notes
        -----

        if ``fillna`` is ``None``, null values are skipped.  Therefore, the
        output size could be smaller.
        """
        return self._column.to_gpu_array(fillna=fillna)

    def to_pandas(self, index=True):
        if index is True:
            index = self.index.to_pandas()
        s = self._column.to_pandas(index=index)
        s.name = self.name
        return s

    def to_arrow(self):
        return self._column.to_arrow()

    @property
    def data(self):
        """The gpu buffer for the data
        """
        return self._column.data

    @property
    def index(self):
        """The index object
        """
        return self._index

    @index.setter
    def index(self, _index):
        self._index = _index

    @property
    def iloc(self):
        """
        For integer-location based selection.

        Examples
        --------
        >>> import cudf
        >>> sr = cudf.Series(list(range(20)))

        Get the value from 1st index

        >>> sr.iloc[1]
        1

        Get the values from 0,2,9 and 18th index

        >>> sr.iloc[0,2,9,18]
         0    0
         2    2
         9    9
        18   18

        Get the values using slice indices

        >>> sr.iloc[3:10:2]
        3    3
        5    5
        7    7
        9    9

        Returns
        -------
        Series containing the elements corresponding to the indices
        """
        return Iloc(self)

    @property
    def nullmask(self):
        """The gpu buffer for the null-mask
        """
        return self._column.nullmask

    def as_mask(self):
        """Convert booleans to bitmask

        Returns
        -------
        device array
        """
        return cudautils.compact_mask_bytes(self.to_gpu_array())

    def astype(self, dtype):
        """Convert to the given ``dtype``.

        Returns
        -------
        If the dtype changed, a new ``Series`` is returned by casting each
        values to the given dtype.
        If the dtype is not changed, ``self`` is returned.
        """
        if dtype == self.dtype:
            return self

        return self._copy_construct(data=self._column.astype(dtype))

    def argsort(self, ascending=True, na_position="last"):
        """Returns a Series of int64 index that will sort the series.

        Uses Thrust sort.

        Returns
        -------
        result: Series
        """
        return self._sort(ascending=ascending, na_position=na_position)[1]

    def sort_index(self, ascending=True):
        """Sort by the index.
        """
        inds = self.index.argsort(ascending=ascending)
        return self.take(inds.to_gpu_array())

    def sort_values(self, ascending=True, na_position="last"):
        """
        Sort by the values.

        Sort a Series in ascending or descending order by some criterion.

        Parameters
        ----------
        ascending : bool, default True
            If True, sort values in ascending order, otherwise descending.
        na_position : {‘first’, ‘last’}, default ‘last’
            'first' puts nulls at the beginning, 'last' puts nulls at the end.
        Returns
        -------
        sorted_obj : cuDF Series

        Difference from pandas:
          * Not supporting: inplace, kind

        Examples
        --------
        >>> import cudf
        >>> s = cudf.Series([1, 5, 2, 4, 3])
        >>> s.sort_values()
        0    1
        2    2
        4    3
        3    4
        1    5
        """
        if len(self) == 0:
            return self
        vals, inds = self._sort(ascending=ascending, na_position=na_position)
        index = self.index.take(inds.to_gpu_array())
        return vals.set_index(index)

    def _n_largest_or_smallest(self, largest, n, keep):
        if not (0 <= n < len(self)):
            raise ValueError("n out-of-bound")
        direction = largest
        if keep == 'first':
            return self.sort_values(ascending=not direction)[:n]
        elif keep == 'last':
            return self.sort_values(ascending=direction)[-n:].reverse()
        else:
            raise ValueError('keep must be either "first", "last"')

    def nlargest(self, n=5, keep='first'):
        """Returns a new Series of the *n* largest element.
        """
        return self._n_largest_or_smallest(n=n, keep=keep, largest=True)

    def nsmallest(self, n=5, keep='first'):
        """Returns a new Series of the *n* smallest element.
        """
        return self._n_largest_or_smallest(n=n, keep=keep, largest=False)

    def _sort(self, ascending=True, na_position="last"):
        """
        Sort by values

        Returns
        -------
        2-tuple of key and index
        """
        col_keys, col_inds = self._column.sort_by_values(
            ascending=ascending,
            na_position=na_position
        )
        sr_keys = self._copy_construct(data=col_keys)
        sr_inds = self._copy_construct(data=col_inds)
        return sr_keys, sr_inds

    def replace(self, to_replace, value):
        """
        Replace values given in *to_replace* with *value*.

        Parameters
        ----------
        to_replace : numeric, str or list-like
            Value(s) to replace.

            * numeric or str:

                - values equal to *to_replace* will be replaced with *value*

            * list of numeric or str:

                - If *value* is also list-like, *to_replace* and *value* must
                be of same length.
        value : numeric, str, list-like, or dict
            Value(s) to replace `to_replace` with.

        See also
        --------
        Series.fillna

        Returns
        -------
        result : Series
            Series after replacement. The mask and index are preserved.
        """
        if not is_scalar(to_replace):
            if is_scalar(value):
                value = utils.scalar_broadcast_to(
                    value, (len(to_replace),), np.dtype(type(value))
                )
        else:
            if not is_scalar(value):
                raise TypeError(
                    "Incompatible types '{}' and '{}' "
                    "for *to_replace* and *value*.".format(
                        type(to_replace).__name__, type(value).__name__
                    )
                )
            to_replace = [to_replace]
            value = [value]

        if len(to_replace) != len(value):
            raise ValueError(
                "Replacement lists must be"
                "of same length."
                "Expected {}, got {}.".format(len(to_replace), len(value))
            )

        if is_dict_like(to_replace) or is_dict_like(value):
            raise TypeError("Dict-like args not supported in Series.replace()")

        result = self._column.find_and_replace(to_replace, value)

        return self._copy_construct(data=result)

    def reverse(self):
        """Reverse the Series
        """
        rinds = cudautils.arange_reversed(self._column.data.size,
                                          dtype=np.int32)
        col = cpp_copying.apply_gather_column(self._column, rinds)
        index = cpp_copying.apply_gather_array(self.index.gpu_values, rinds)
        return self._copy_construct(data=col, index=index)

    def one_hot_encoding(self, cats, dtype='float64'):
        """Perform one-hot-encoding

        Parameters
        ----------
        cats : sequence of values
                values representing each category.
        dtype : numpy.dtype
                specifies the output dtype.

        Returns
        -------
        A sequence of new series for each category.  Its length is determined
        by the length of ``cats``.
        """
        if self.dtype.kind not in 'iuf':
            raise TypeError('expecting integer or float dtype')

        dtype = np.dtype(dtype)
        out = []
        for cat in cats:
            mask = None  # self.nullmask.to_gpu_array()
            buf = cudautils.apply_equal_constant(
                arr=self.data.to_gpu_array(),
                mask=mask,
                val=cat, dtype=dtype)
            out.append(Series(buf, index=self.index))
        return out

    def label_encoding(self, cats, dtype=None, na_sentinel=-1):
        """Perform label encoding

        Parameters
        ----------
        values : sequence of input values
        dtype: numpy.dtype; optional
               Specifies the output dtype.  If `None` is given, the
               smallest possible integer dtype (starting with np.int32)
               is used.
        na_sentinel : number
            Value to indicate missing category.
        Returns
        -------
        A sequence of encoded labels with value between 0 and n-1 classes(cats)
        """

        if self.null_count != 0:
            mesg = 'series contains NULL values'
            raise ValueError(mesg)

        if self.dtype.kind not in 'iuf':
            raise TypeError('expecting integer or float dtype')

        gpuarr = self.to_gpu_array()
        sr_cats = Series(cats)
        if dtype is None:
            # Get smallest type to represent the category size
            min_dtype = np.min_scalar_type(len(cats))
            # Normalize the size to at least 32-bit
            normalized_sizeof = max(4, min_dtype.itemsize)
            dtype = getattr(np, "int{}".format(normalized_sizeof * 8))
        dtype = np.dtype(dtype)
        labeled = cudautils.apply_label(gpuarr, sr_cats.to_gpu_array(), dtype,
                                        na_sentinel)

        return Series(labeled)

    def factorize(self, na_sentinel=-1):
        """Encode the input values as integer labels

        Parameters
        ----------
        na_sentinel : number
            Value to indicate missing category.

        Returns
        --------
        (labels, cats) : (Series, Series)
            - *labels* contains the encoded values
            - *cats* contains the categories in order that the N-th
              item corresponds to the (N-1) code.
        """
        cats = self.unique()
        labels = self.label_encoding(cats=cats)
        return labels, cats

    # UDF related

    def applymap(self, udf, out_dtype=None):
        """Apply a elemenwise function to transform the values in the Column.

        The user function is expected to take one argument and return the
        result, which will be stored to the output Series.  The function
        cannot reference globals except for other simple scalar objects.

        Parameters
        ----------
        udf : function
            Wrapped by ``numba.cuda.jit`` for call on the GPU as a device
            function.
        out_dtype  : numpy.dtype; optional
            The dtype for use in the output.
            By default, the result will have the same dtype as the source.

        Returns
        -------
        result : Series
            The mask and index are preserved.
        """
        res_col = self._column.applymap(udf, out_dtype=out_dtype)
        return self._copy_construct(data=res_col)

    # Find / Search

    def find_first_value(self, value):
        """
        Returns offset of first value that matches
        """
        return self._column.find_first_value(value)

    def find_last_value(self, value):
        """
        Returns offset of last value that matches
        """
        return self._column.find_last_value(value)

    #
    # Stats
    #
    def count(self, axis=None, skipna=True):
        """The number of non-null values"""
        assert axis in (None, 0) and skipna is True
        return self.valid_count

    def min(self, axis=None, skipna=True, dtype=None):
        """Compute the min of the series
        """
        assert axis in (None, 0) and skipna is True
        return self._column.min(dtype=dtype)

    def max(self, axis=None, skipna=True, dtype=None):
        """Compute the max of the series
        """
        assert axis in (None, 0) and skipna is True
        return self._column.max(dtype=dtype)

    def sum(self, axis=None, skipna=True, dtype=None):
        """Compute the sum of the series"""
        assert axis in (None, 0) and skipna is True
        return self._column.sum(dtype=dtype)

    def product(self, axis=None, skipna=True, dtype=None):
        """Compute the product of the series"""
        assert axis in (None, 0) and skipna is True
        return self._column.product(dtype=dtype)

    def cummin(self, axis=0, skipna=True):
        """Compute the cumulative minimum of the series"""
        assert axis in (None, 0) and skipna is True
        return Series(self._column._apply_scan_op('min'), name=self.name,
                      index=self.index)

    def cummax(self, axis=0, skipna=True):
        """Compute the cumulative maximum of the series"""
        assert axis in (None, 0) and skipna is True
        return Series(self._column._apply_scan_op('max'), name=self.name,
                      index=self.index)

    def cumsum(self, axis=0, skipna=True):
        """Compute the cumulative sum of the series"""
        assert axis in (None, 0) and skipna is True

        # pandas always returns int64 dtype if original dtype is int
        if np.issubdtype(self.dtype, np.integer):
            return Series(self.astype(np.int64)._column._apply_scan_op('sum'),
                          name=self.name, index=self.index)
        else:
            return Series(self._column._apply_scan_op('sum'), name=self.name,
                          index=self.index)

    def cumprod(self, axis=0, skipna=True):
        """Compute the cumulative product of the series"""
        assert axis in (None, 0) and skipna is True

        # pandas always returns int64 dtype if original dtype is int
        if np.issubdtype(self.dtype, np.integer):
            return Series(
                self.astype(np.int64)._column._apply_scan_op('product'),
                name=self.name, index=self.index)
        else:
            return Series(self._column._apply_scan_op('product'),
                          name=self.name, index=self.index)

    def mean(self, axis=None, skipna=True, dtype=None):
        """Compute the mean of the series
        """
        assert axis in (None, 0) and skipna is True
        return self._column.mean(dtype=dtype)

    def std(self, ddof=1, axis=None, skipna=True):
        """Compute the standard deviation of the series
        """
        assert axis in (None, 0) and skipna is True
        return np.sqrt(self.var(ddof=ddof))

    def var(self, ddof=1, axis=None, skipna=True):
        """Compute the variance of the series
        """
        assert axis in (None, 0) and skipna is True
        mu, var = self.mean_var(ddof=ddof)
        return var

    def mean_var(self, ddof=1):
        """Compute mean and variance at the same time.
        """
        mu, var = self._column.mean_var(ddof=ddof)
        return mu, var

    def sum_of_squares(self, dtype=None):
        return self._column.sum_of_squares(dtype=dtype)

    def unique_k(self, k):
        warnings.warn("Use .unique() instead", DeprecationWarning)
        return self.unique()

    def unique(self, method='sort', sort=True):
        """Returns unique values of this Series.
        default='sort' will be changed to 'hash' when implemented.
        """
        if method != 'sort':
            msg = 'non sort based unique() not implemented yet'
            raise NotImplementedError(msg)
        if not sort:
            msg = 'not sorted unique not implemented yet.'
            raise NotImplementedError(msg)
        if self.null_count == len(self):
            return np.empty(0, dtype=self.dtype)
        res = self._column.unique(method=method)
        return Series(res)

    def nunique(self, method='sort', dropna=True):
        """Returns the number of unique values of the Series: approximate version,
        and exact version to be moved to libgdf
        """
        if method != 'sort':
            msg = 'non sort based unique_count() not implemented yet'
            raise NotImplementedError(msg)
        if self.null_count == len(self):
            return 0
        return self._column.unique_count(method=method, dropna=dropna)
        # return len(self._column.unique())

    def value_counts(self, method='sort', sort=True):
        """Returns unique values of this Series.
        """
        if method != 'sort':
            msg = 'non sort based value_count() not implemented yet'
            raise NotImplementedError(msg)
        if self.null_count == len(self):
            return Series(np.array([], dtype=np.int64))
        vals, cnts = self._column.value_counts(method=method)
        res = Series(cnts, index=as_index(vals))
        if sort:
            return res.sort_values(ascending=False)
        return res

    def scale(self):
        """Scale values to [0, 1] in float64
        """
        if self.null_count != 0:
            msg = 'masked series not supported by this operation'
            raise NotImplementedError(msg)
        vmin = self.min()
        vmax = self.max()
        gpuarr = self.to_gpu_array()
        scaled = cudautils.compute_scale(gpuarr, vmin, vmax)
        return self._copy_construct(data=scaled)

    # Absolute
    def abs(self):
        """Absolute value of each element of the series.

        Returns a new Series.
        """
        return self._unaryop('abs')

    def __abs__(self):
        return self.abs()

    # Rounding
    def ceil(self):
        """Rounds each value upward to the smallest integral value not less
        than the original.

        Returns a new Series.
        """
        return self._unaryop('ceil')

    def floor(self):
        """Rounds each value downward to the largest integral value not greater
        than the original.

        Returns a new Series.
        """
        return self._unaryop('floor')

    # Math
    def _float_math(self, op):
        if np.issubdtype(self.dtype.type, np.floating):
            return self._unaryop(op)
        else:
            raise TypeError(
                f"Operation '{op}' not supported on {self.dtype.type.__name__}"
            )

    def sin(self):
        return self._float_math('sin')

    def cos(self):
        return self._float_math('cos')

    def tan(self):
        return self._float_math('tan')

    def asin(self):
        return self._float_math('asin')

    def acos(self):
        return self._float_math('acos')

    def atan(self):
        return self._float_math('atan')

    def exp(self):
        return self._float_math('exp')

    def log(self):
        return self._float_math('log')

    def sqrt(self):
        return self._unaryop('sqrt')

    # Misc

    def hash_values(self):
        """Compute the hash of values in this column.
        """
        from cudf.dataframe import numerical

        return Series(numerical.column_hash_values(self._column))

    def hash_encode(self, stop, use_name=False):
        """Encode column values as ints in [0, stop) using hash function.

        Parameters
        ----------
        stop : int
            The upper bound on the encoding range.
        use_name : bool
            If ``True`` then combine hashed column values
            with hashed column name. This is useful for when the same
            values in different columns should be encoded
            with different hashed values.
        Returns
        -------
        result: Series
            The encoded Series.
        """
        assert stop > 0

        from cudf.dataframe import numerical
        initial_hash = np.asarray(hash(self.name)) if use_name else None
        hashed_values = numerical.column_hash_values(
            self._column, initial_hash_values=initial_hash)

        # TODO: Binary op when https://github.com/rapidsai/cudf/pull/892 merged
        mod_vals = cudautils.modulo(hashed_values.data.to_gpu_array(), stop)
        return Series(mod_vals)

    def quantile(self, q=0.5, interpolation='linear', exact=True,
                 quant_index=True):
        """
        Return values at the given quantile.

        Parameters
        ----------

        q : float or array-like, default 0.5 (50% quantile)
            0 <= q <= 1, the quantile(s) to compute
        interpolation : {’linear’, ‘lower’, ‘higher’, ‘midpoint’, ‘nearest’}
            This optional parameter specifies the interpolation method to use,
            when the desired quantile lies between two data points i and j:
        columns : list of str
            List of column names to include.
        exact : boolean
            Whether to use approximate or exact quantile algorithm.
        quant_index : boolean
            Whether to use the list of quantiles as index.

        Returns
        -------

        DataFrame

        """
        if not quant_index:
            return Series(self._column.quantile(q, interpolation, exact))
        else:
            return Series(self._column.quantile(q, interpolation, exact),
                          index=as_index(np.asarray(q)))

    def describe(self, percentiles=None, include=None, exclude=None):
        """Compute summary statistics of a Series. For numeric
        data, the output includes the minimum, maximum, mean, median,
        standard deviation, and various quantiles. For object data, the output
        includes the count, number of unique values, the most common value, and
        the number of occurrences of the most common value.

        Parameters
        ----------
        percentiles : list-like, optional
            The percentiles used to generate the output summary statistics.
            If None, the default percentiles used are the 25th, 50th and 75th.
            Values should be within the interval [0, 1].

        Returns
        -------
        A DataFrame containing summary statistics of relevant columns from
        the input DataFrame.

        Examples
        --------
        Describing a ``Series`` containing numeric values.
        >>> import cudf
        >>> s = cudf.Series([1, 2, 3, 4, 5, 6, 7, 8, 9, 10])
        >>> print(s.describe())
           stats   values
        0  count     10.0
        1   mean      5.5
        2    std  3.02765
        3    min      1.0
        4    25%      2.5
        5    50%      5.5
        6    75%      7.5
        7    max     10.0
        """

        from cudf import DataFrame

        def _prepare_percentiles(percentiles):
            percentiles = list(percentiles)

            if not all(0 <= x <= 1 for x in percentiles):
                raise ValueError("All percentiles must be between 0 and 1, "
                                 "inclusive.")

            # describe always includes 50th percentile
            if 0.5 not in percentiles:
                percentiles.append(0.5)

            percentiles = np.sort(percentiles)
            return percentiles

        def _format_percentile_names(percentiles):
            return ['{0}%'.format(int(x*100)) for x in percentiles]

        def _format_stats_values(stats_data):
            return list(map(lambda x: round(x, 6), stats_data))

        def describe_numeric(self):
            # mimicking pandas
            names = ['count', 'mean', 'std', 'min'] + \
                    _format_percentile_names(percentiles) + ['max']
            data = [self.count(), self.mean(), self.std(), self.min()] + \
                self.quantile(percentiles).to_array().tolist() + [self.max()]
            data = _format_stats_values(data)

            values_name = 'values'
            if self.name:
                values_name = self.name

            return DataFrame({'stats': names, values_name: data})

        def describe_categorical(self):
            # blocked by StringColumn/DatetimeColumn support for
            # value_counts/unique
            pass

        if percentiles is not None:
            percentiles = _prepare_percentiles(percentiles)
        else:
            # pandas defaults
            percentiles = np.array([0.25, 0.5, 0.75])

        if np.issubdtype(self.dtype, np.number):
            return describe_numeric(self)
        else:
            raise NotImplementedError("Describing non-numeric columns is not "
                                      "yet supported")

    def digitize(self, bins, right=False):
        """Return the indices of the bins to which each value in series belongs.

        Notes
        -----
        Monotonicity of bins is assumed and not checked.

        Parameters
        ----------
        bins : np.array
            1-D monotonically, increasing array with same type as this series.
        right : bool
            Indicates whether interval contains the right or left bin edge.

        Returns
        -------
        A new Series containing the indices.
        """
        from cudf.dataframe import numerical

        return Series(numerical.digitize(self._column, bins, right))

    def shift(self, periods=1, freq=None, axis=0, fill_value=None):
        """Shift values of an input array by periods positions and store the
        output in a new array.

        Notes
        -----
        Shift currently only supports float and integer dtype columns with
        no null values.
        """
        assert axis in (None, 0) and freq is None and fill_value is None

        if self.null_count != 0:
            raise AssertionError("Shift currently requires columns with no "
                                 "null values")

        if not np.issubdtype(self.dtype, np.number):
            raise NotImplementedError("Shift currently only supports "
                                      "numeric dtypes")
        if periods == 0:
            return self

        input_dary = self.data.to_gpu_array()
        output_dary = rmm.device_array_like(input_dary)
        cudautils.gpu_shift.forall(output_dary.size)(input_dary, output_dary,
                                                     periods)
        return Series(output_dary, name=self.name, index=self.index)

    def diff(self, periods=1):
        """Calculate the difference between values at positions i and i - N in
        an array and store the output in a new array.
        Notes
        -----
        Diff currently only supports float and integer dtype columns with
        no null values.
        """
        if self.null_count != 0:
            raise AssertionError("Diff currently requires columns with no "
                                 "null values")

        if not np.issubdtype(self.dtype, np.number):
            raise NotImplementedError("Diff currently only supports "
                                      "numeric dtypes")

        input_dary = self.data.to_gpu_array()
        output_dary = rmm.device_array_like(input_dary)
        cudautils.gpu_diff.forall(output_dary.size)(input_dary, output_dary,
                                                    periods)
        return Series(output_dary, name=self.name, index=self.index)

    def groupby(self, group_series=None, level=None, sort=False,
                group_keys=True):
        if group_keys is not True:
            raise NotImplementedError(
                "The group_keys keyword is not yet implemented"
            )

        from cudf.groupby.groupby import SeriesGroupBy
        return SeriesGroupBy(self, group_series, level, sort)

    def to_json(self, path_or_buf=None, *args, **kwargs):
        """
        Convert the cuDF object to a JSON string.
        Note nulls and NaNs will be converted to null and datetime objects
        will be converted to UNIX timestamps.
        Parameters
        ----------
        path_or_buf : string or file handle, optional
            File path or object. If not specified, the result is returned as
            a string.
        orient : string
            Indication of expected JSON string format.
            * Series
                - default is 'index'
                - allowed values are: {'split','records','index','table'}
            * DataFrame
                - default is 'columns'
                - allowed values are:
                {'split','records','index','columns','values','table'}
            * The format of the JSON string
                - 'split' : dict like {'index' -> [index],
                'columns' -> [columns], 'data' -> [values]}
                - 'records' : list like
                [{column -> value}, ... , {column -> value}]
                - 'index' : dict like {index -> {column -> value}}
                - 'columns' : dict like {column -> {index -> value}}
                - 'values' : just the values array
                - 'table' : dict like {'schema': {schema}, 'data': {data}}
                describing the data, and the data component is
                like ``orient='records'``.
        date_format : {None, 'epoch', 'iso'}
            Type of date conversion. 'epoch' = epoch milliseconds,
            'iso' = ISO8601. The default depends on the `orient`. For
            ``orient='table'``, the default is 'iso'. For all other orients,
            the default is 'epoch'.
        double_precision : int, default 10
            The number of decimal places to use when encoding
            floating point values.
        force_ascii : bool, default True
            Force encoded string to be ASCII.
        date_unit : string, default 'ms' (milliseconds)
            The time unit to encode to, governs timestamp and ISO8601
            precision.  One of 's', 'ms', 'us', 'ns' for second, millisecond,
            microsecond, and nanosecond respectively.
        default_handler : callable, default None
            Handler to call if object cannot otherwise be converted to a
            suitable format for JSON. Should receive a single argument which is
            the object to convert and return a serialisable object.
        lines : bool, default False
            If 'orient' is 'records' write out line delimited json format. Will
            throw ValueError if incorrect 'orient' since others are not list
            like.
        compression : {'infer', 'gzip', 'bz2', 'zip', 'xz', None}
            A string representing the compression to use in the output file,
            only used when the first argument is a filename. By default, the
            compression is inferred from the filename.
        index : bool, default True
            Whether to include the index values in the JSON string. Not
            including the index (``index=False``) is only supported when
            orient is 'split' or 'table'.
        """
        import cudf.io.json as json
        json.to_json(
            self,
            path_or_buf=path_or_buf,
            *args,
            **kwargs
        )

    def to_hdf(self, path_or_buf, key, *args, **kwargs):
        """
        Write the contained data to an HDF5 file using HDFStore.

        Hierarchical Data Format (HDF) is self-describing, allowing an
        application to interpret the structure and contents of a file with
        no outside information. One HDF file can hold a mix of related objects
        which can be accessed as a group or as individual objects.

        In order to add another DataFrame or Series to an existing HDF file
        please use append mode and a different a key.

        For more information see the :ref:`user guide
        <https://pandas.pydata.org/pandas-docs/stable/user_guide/io.html#hdf5-pytables>`_.

        Parameters
        ----------
        path_or_buf : str or pandas.HDFStore
            File path or HDFStore object.
        key : str
            Identifier for the group in the store.
        mode : {'a', 'w', 'r+'}, default 'a'
            Mode to open file:
            - 'w': write, a new file is created (an existing file with
                the same name would be deleted).
            - 'a': append, an existing file is opened for reading and
                writing, and if the file does not exist it is created.
            - 'r+': similar to 'a', but the file must already exist.
        format : {'fixed', 'table'}, default 'fixed'
            Possible values:
            - 'fixed': Fixed format. Fast writing/reading. Not-appendable,
                nor searchable.
            - 'table': Table format. Write as a PyTables Table structure
                which may perform worse but allow more flexible operations
                like searching / selecting subsets of the data.
        append : bool, default False
            For Table formats, append the input data to the existing.
        data_columns :  list of columns or True, optional
            List of columns to create as indexed data columns for on-disk
            queries, or True to use all columns. By default only the axes
            of the object are indexed. `See Query via Data Columns
            <https://pandas.pydata.org/pandas-docs/stable/user_guide/io.html#hdf5-pytables>`_.
            Applicable only to format='table'.
        complevel : {0-9}, optional
            Specifies a compression level for data.
            A value of 0 disables compression.
        complib : {'zlib', 'lzo', 'bzip2', 'blosc'}, default 'zlib'
            Specifies the compression library to be used.
            As of v0.20.2 these additional compressors for Blosc are supported
            (default if no compressor specified: 'blosc:blosclz'):
            {'blosc:blosclz', 'blosc:lz4', 'blosc:lz4hc', 'blosc:snappy',
            'blosc:zlib', 'blosc:zstd'}.
            Specifying a compression library which is not available issues
            a ValueError.
        fletcher32 : bool, default False
            If applying compression use the fletcher32 checksum.
        dropna : bool, default False
            If true, ALL nan rows will not be written to store.
        errors : str, default 'strict'
            Specifies how encoding and decoding errors are to be handled.
            See the errors argument for :func:`open` for a full list
            of options.
        """
        import cudf.io.hdf as hdf
        hdf.to_hdf(path_or_buf, key, self, *args, **kwargs)

    @ioutils.doc_to_dlpack()
    def to_dlpack(self):
        """{docstring}"""
        import cudf.io.dlpack as dlpack
        return dlpack.to_dlpack(self)

    def rename(self, index=None, copy=True):
        """
        Alter Series name.

        Change Series.name with a scalar value.

        Parameters
        ----------
        index : Scalar, optional
            Scalar to alter the Series.name attribute
        copy : boolean, default True
            Also copy underlying data

        Returns
        -------
        Series

        Difference from pandas:
          * Supports scalar values only for changing name attribute
          * Not supporting: inplace, level
        """
        out = self.copy(deep=False)
        out = out.set_index(self.index)
        if index:
            out.name = index

        return out.copy(deep=copy)


register_distributed_serializer(Series)


truediv_int_dtype_corrections = {
        'int64': 'float64',
        'int32': 'float32',
        'int': 'float',
}


class DatetimeProperties(object):

    def __init__(self, series):
        self.series = series

    @property
    def year(self):
        return self.get_dt_field('year')

    @property
    def month(self):
        return self.get_dt_field('month')

    @property
    def day(self):
        return self.get_dt_field('day')

    @property
    def hour(self):
        return self.get_dt_field('hour')

    @property
    def minute(self):
        return self.get_dt_field('minute')

    @property
    def second(self):
        return self.get_dt_field('second')

    def get_dt_field(self, field):
        out_column = self.series._column.get_dt_field(field)
        return Series(data=out_column, index=self.series._index)


class Iloc(object):
    """
    For integer-location based selection.
    """

    def __init__(self, sr):
        self._sr = sr

    def __getitem__(self, arg):
        if isinstance(arg, tuple):
            arg = list(arg)
        return self._sr[arg]

    def __setitem__(self, key, value):
        # throws an exception while updating
        msg = "updating columns using iloc is not allowed"
        raise ValueError(msg)<|MERGE_RESOLUTION|>--- conflicted
+++ resolved
@@ -14,14 +14,9 @@
 
 from cudf.utils import cudautils, utils, ioutils
 from cudf import formatting
-<<<<<<< HEAD
-from .buffer import Buffer
 from .core import get_renderable_pandas_dataframe
-from .index import Index, RangeIndex, GenericIndex
-=======
 from cudf.dataframe.buffer import Buffer
 from cudf.dataframe.index import Index, RangeIndex, as_index
->>>>>>> 065eee11
 from cudf.settings import NOTSET, settings
 from cudf.dataframe.column import Column
 from cudf.dataframe.datetime import DatetimeColumn
@@ -373,9 +368,6 @@
 
         return self.iloc[-n:]
 
-    def tail(self, n=5):
-        return self[-n:]
-
     def to_string(self, nrows=NOTSET):
         """Convert to string
 
@@ -418,7 +410,8 @@
     def __repr__(self):
         lines = repr(get_renderable_pandas_dataframe(self)).split('\n')
         lines = lines[:-1]
-        lines.append("Name: %s, Length: %d, dtype: %s" % (self.name, len(self), self.dtype))
+        lines.append("Name: %s, Length: %d, dtype: %s" % (self.name, len(
+                self), self.dtype))
         return '\n'.join(lines)
 
     def _repr_latex_(self):
