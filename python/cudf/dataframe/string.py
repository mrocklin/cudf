--- conflicted
+++ resolved
@@ -533,11 +533,6 @@
     def unordered_compare(self, cmpop, rhs):
         return string_column_binop(self, rhs, op=cmpop)
 
-    def normalize_binop_value(self, other):
-        col = utils.scalar_broadcast_to(other, shape=len(self),
-                                        dtype="object")
-        return self.replace(data=col.data)
-
     def fillna(self, fill_value, inplace=False):
         """
         Fill null values with * fill_value *
@@ -585,7 +580,6 @@
         result = StringColumn(self.nvcategory.keys())
         return result
 
-<<<<<<< HEAD
     def normalize_binop_value(self, other):
         if isinstance(other, column.Column):
             return other.astype(self.dtype)
@@ -600,11 +594,10 @@
 
     def default_na_value(self):
         return None
-=======
+
     def take(self, indices):
         return self.element_indexing(indices)
 
->>>>>>> a6d43033
 
 def string_column_binop(lhs, rhs, op):
     nvtx_range_push("CUDF_BINARY_OP", "orange")
