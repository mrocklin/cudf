--- conflicted
+++ resolved
@@ -61,12 +61,9 @@
 - PR #634 Fix create `DataFrame.from_pandas()` with numeric column names
 - PR #648 Enforce one-to-one copy required when using `numba>=0.42.0`
 - PR #645 Fix cmake build type handling not setting debug options when CMAKE_BUILD_TYPE=="Debug"
-<<<<<<< HEAD
 - PR #669 Fix GIL deadlock when launching multiple python threads that make Cython calls
-=======
 - PR #665 Reworked the hash map to add a way to report the destination partition for a key
 - PR #670 CMAKE: Fix env include path taking precedence over libcudf source headers
->>>>>>> 81625bcb
 
 
 # cuDF 0.4.0 (05 Dec 2018)
