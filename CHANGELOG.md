--- conflicted
+++ resolved
@@ -7,11 +7,8 @@
 - PR #1654 Add cudf::apply_boolean_mask: faster replacement for gdf_apply_stencil
 - PR #1487 cython gather/scatter
 - PR #1310 Implemented the slice/split functionality.
-<<<<<<< HEAD
+- PR #1630 Add Python layer to the GPU-accelerated JSON reader
 - PR #1745 Add rounding of numeric columns via Numba
-=======
-- PR #1630 Add Python layer to the GPU-accelerated JSON reader
->>>>>>> aa7e6680
 
 ## Improvements
 
