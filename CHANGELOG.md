--- conflicted
+++ resolved
@@ -116,15 +116,12 @@
 - PR #1909 Support of `to_pandas()` of boolean series with null values
 - PR #1923 Use prefix removal when two aggs are called on a SeriesGroupBy
 - PR #1914 Zero initialize gdf_column local variables
-<<<<<<< HEAD
 - PR #1959 Add support for comparing boolean Series to scalar
-=======
 - PR #1966 Ignore index fix in series append
 - PR #1967 Compute index __sizeof__ only once for DataFrame __sizeof__
 - PR #1982 Fixes incorrect index name after join operation
 - PR #1985 Implement `GDF_PYMOD`, a special modulo that follows python's sign rules
 - PR #1990 Fixes a rendering bug in the `apply_grouped` documentation
->>>>>>> 59bbb17e
 
 
 # cudf 0.7.2 (16 May 2019)
