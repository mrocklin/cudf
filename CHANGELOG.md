# cuDF 0.8.0 (Date TBD)

## New Features

- PR #1524 Add GPU-accelerated JSON Lines parser with limited feature set
- PR #1569 Add support for Json objects to the JSON Lines reader
- PR #1622 Add Series.loc
- PR #1654 Add cudf::apply_boolean_mask: faster replacement for gdf_apply_stencil
- PR #1487 cython gather/scatter
- PR #1310 Implemented the slice/split functionality.
- PR #1630 Add Python layer to the GPU-accelerated JSON reader
- PR #1745 Add rounding of numeric columns via Numba
- PR #1772 JSON reader: add support for BytesIO and StringIO input
- PR #1527 Support GDF_BOOL8 in readers and writers
- PR #1813 ORC Reader: Add support for stripe selection
- PR #1828 JSON Reader: add suport for bool8 columns

## Improvements
- PR #1538 Replacing LesserRTTI with inequality_comparator
- PR #1703 C++: Added non-aggregating `insert` to `concurrent_unordered_map` with specializations to store pairs with a single atomicCAS when possible.
- PR #1422 C++: Added a RAII wrapper for CUDA streams
- PR #1701 Added `unique` method for stringColumns
- PR #1713 Add documentation for Dask-XGBoost
- PR #1666 CSV Reader: Improve performance for files with large number of columns
- PR #1725 Enable the ability to use a single column groupby as its own index
- PR #1759 Add an example showing simultaneous rolling averages to `apply_grouped` documentation
- PR #1746 C++: Remove unused code: `windowed_ops.cu`, `sorting.cu`, `hash_ops.cu`
- PR #1748 C++: Add `bool` nullability flag to `device_table` row operators
- PR #1767 Speed up Python unit tests
- PR #1770 Added build.sh script, updated CI scripts and documentation
- PR #1739 ORC Reader: Add more pytest coverage
- PR #1795 Add printing of git submodule info to `print_env.sh`
- PR #1796 Removing old sort based group by code and gdf_filter
- PR #1811 Added funtions for copying/allocating `cudf::table`s
<<<<<<< HEAD
- PR #1827 Create bindings for scalar-vector binops, and update one_hot_encoding to use them
=======
- PR #1823 CSV Reader: default the column type to string for empty dataframes
>>>>>>> 2c6888e0

## Bug Fixes

- PR #1465 Fix for test_orc.py and test_sparse_df.py test failures
- PR #1583 Fix underlying issue in `as_index()` that was causing `Series.quantile()` to fail
- PR #1680 Add errors= keyword to drop() to fix cudf-dask bug
- PR #1651 Fix `query` function on empty dataframe
- PR #1616 Fix CategoricalColumn to access categories by index instead of iteration
- PR #1660 Fix bug in `loc` when indexing with a column name (a string)
- PR #1683 ORC reader: fix timestamp conversion to UTC
- PR #1613 Improve CategoricalColumn.fillna(-1) performance
- PR #1642 Fix failure of CSV_TEST gdf_csv_test.SkiprowsNrows on multiuser systems
- PR #1709 Fix handling of `datetime64[ms]` in `dataframe.select_dtypes`
- PR #1704 CSV Reader: Add support for the plus sign in number fields
- PR #1687 CSV reader: return an empty dataframe for zero size input
- PR #1757 Concatenating columns with null columns
- PR #1755 Add col_level keyword argument to melt
- PR #1758 Fix df.set_index() when setting index from an empty column
- PR #1749 ORC reader: fix long strings of NULL values resulting in incorrect data
- PR #1742 Parquet Reader: Fix index column name to match PANDAS compat
- PR #1782 Update libcudf doc version
- PR #1783 Update conda dependencies
- PR #1786 Maintain the original series name in series.unique output
- PR #1760 CSV Reader: fix segfault when dtype list only includes columns from usecols list
- PR #1831 build.sh: Assuming python is in PATH instead of using PYTHON env var
- PR #1825 cuDF: Multiaggregation Groupby Failures
- PR #1789 CSV Reader: Fix missing support for specifying `int8` and `int16` dtypes

# cudf 0.7.2 (16 May 2019)

## New Features

- PR #1735 Added overload for atomicAdd on int64. Streamlined implementation of custom atomic overloads.
- PR #1741 Add MultiIndex concatenation

## Bug Fixes

- PR #1718 Fix issue with SeriesGroupBy MultiIndex in dask-cudf
- PR #1734 Python: fix performance regression for groupby count() aggregations
- PR #1768 Cython: fix handling read only schema buffers in gpuarrow reader


# cudf 0.7.1 (11 May 2019)

## New Features

- PR #1702 Lazy load MultiIndex to return groupby performance to near optimal.

## Bug Fixes

- PR #1708 Fix handling of `datetime64[ms]` in `dataframe.select_dtypes`


# cuDF 0.7.0 (10 May 2019)

## New Features

- PR #982 Implement gdf_group_by_without_aggregations and gdf_unique_indices functions
- PR #1142 Add `GDF_BOOL` column type
- PR #1194 Implement overloads for CUDA atomic operations
- PR #1292 Implemented Bitwise binary ops AND, OR, XOR (&, |, ^)
- PR #1235 Add GPU-accelerated Parquet Reader
- PR #1335 Added local_dict arg in `DataFrame.query()`.
- PR #1282 Add Series and DataFrame.describe()
- PR #1356 Rolling windows
- PR #1381 Add DataFrame._get_numeric_data
- PR #1388 Add CODEOWNERS file to auto-request reviews based on where changes are made
- PR #1396 Add DataFrame.drop method
- PR #1413 Add DataFrame.melt method
- PR #1412 Add DataFrame.pop()
- PR #1419 Initial CSV writer function
- PR #1441 Add Series level cumulative ops (cumsum, cummin, cummax, cumprod)
- PR #1420 Add script to build and test on a local gpuCI image
- PR #1440 Add DatetimeColumn.min(), DatetimeColumn.max()
- PR #1455 Add Series.Shift via Numba kernel
- PR #1441 Add Series level cumulative ops (cumsum, cummin, cummax, cumprod)
- PR #1461 Add Python coverage test to gpu build
- PR #1445 Parquet Reader: Add selective reading of rows and row group
- PR #1532 Parquet Reader: Add support for INT96 timestamps
- PR #1516 Add Series and DataFrame.ndim
- PR #1556 Add libcudf C++ transition guide
- PR #1466 Add GPU-accelerated ORC Reader
- PR #1565 Add build script for nightly doc builds
- PR #1508 Add Series isna, isnull, and notna
- PR #1456 Add Series.diff() via Numba kernel
- PR #1588 Add Index `astype` typecasting
- PR #1301 MultiIndex support
- PR #1599 Level keyword supported in groupby
- PR #929 Add support operations to dataframe
- PR #1609 Groupby accept list of Series
- PR #1658 Support `group_keys=True` keyword in groupby method

## Improvements

- PR #1531 Refactor closures as private functions in gpuarrow
- PR #1404 Parquet reader page data decoding speedup
- PR #1076 Use `type_dispatcher` in join, quantiles, filter, segmented sort, radix sort and hash_groupby
- PR #1202 Simplify README.md
- PR #1149 CSV Reader: Change convertStrToValue() functions to `__device__` only
- PR #1238 Improve performance of the CUDA trie used in the CSV reader
- PR #1278 Update CONTRIBUTING for new conda environment yml naming conventions
- PR #1163 Refactored UnaryOps. Reduced API to two functions: `gdf_unary_math` and `gdf_cast`. Added `abs`, `-`, and `~` ops. Changed bindings to Cython
- PR #1284 Update docs version
- PR #1287 add exclude argument to cudf.select_dtype function
- PR #1286 Refactor some of the CSV Reader kernels into generic utility functions
- PR #1291 fillna in `Series.to_gpu_array()` and `Series.to_array()` can accept the scalar too now.
- PR #1005 generic `reduction` and `scan` support
- PR #1349 Replace modernGPU sort join with thrust.
- PR #1363 Add a dataframe.mean(...) that raises NotImplementedError to satisfy `dask.dataframe.utils.is_dataframe_like`
- PR #1319 CSV Reader: Use column wrapper for gdf_column output alloc/dealloc
- PR #1376 Change series quantile default to linear
- PR #1399 Replace CFFI bindings for NVTX functions with Cython bindings
- PR #1407 Rename and cleanup of `gdf_table` to `device_table`
- PR #1389 Refactored `set_null_count()`
- PR #1386 Added macros `GDF_TRY()`, `CUDF_TRY()` and `ASSERT_CUDF_SUCCEEDED()`
- PR #1435 Rework CMake and conda recipes to depend on installed libraries
- PR #1391 Tidy up bit-resolution-operation and bitmask class code
- PR #1439 Add cmake variable to enable compiling CUDA code with -lineinfo
- PR #1462 Add ability to read parquet files from arrow::io::RandomAccessFile
- PR #1453 Convert CSV Reader CFFI to Cython
- PR #1479 Convert Parquet Reader CFFI to Cython
- PR #1397 Add a utility function for producing an overflow-safe kernel launch grid configuration
- PR #1382 Add GPU parsing of nested brackets to cuIO parsing utilities
- PR #1481 Add cudf::table constructor to allocate a set of `gdf_column`s
- PR #1484 Convert GroupBy CFFI to Cython
- PR #1463 Allow and default melt keyword argument var_name to be None
- PR #1486 Parquet Reader: Use device_buffer rather than device_ptr
- PR #1525 Add cudatoolkit conda dependency
- PR #1520 Renamed `src/dataframe` to `src/table` and moved `table.hpp`. Made `types.hpp` to be type declarations only.
- PR #1492 Convert transpose CFFI to Cython
- PR #1495 Convert binary and unary ops CFFI to Cython
- PR #1503 Convert sorting and hashing ops CFFI to Cython
- PR #1522 Use latest release version in update-version CI script
- PR #1533 Remove stale join CFFI, fix memory leaks in join Cython
- PR #1521 Added `row_bitmask` to compute bitmask for rows of a table. Merged `valids_ops.cu` and `bitmask_ops.cu`
- PR #1553 Overload `hash_row` to avoid using intial hash values. Updated `gdf_hash` to select between overloads
- PR #1585 Updated `cudf::table` to maintain own copy of wrapped `gdf_column*`s
- PR #1559 Add `except +` to all Cython function definitions to catch C++ exceptions properly
- PR #1617 `has_nulls` and `column_dtypes` for `cudf::table`
- PR #1590 Remove CFFI from the build / install process entirely
- PR #1536 Convert gpuarrow CFFI to Cython
- PR #1655 Add `Column._pointer` as a way to access underlying `gdf_column*` of a `Column`
- PR #1655 Update readme conda install instructions for cudf version 0.6 and 0.7


## Bug Fixes

- PR #1233 Fix dtypes issue while adding the column to `str` dataframe.
- PR #1254 CSV Reader: fix data type detection for floating-point numbers in scientific notation
- PR #1289 Fix looping over each value instead of each category in concatenation
- PR #1293 Fix Inaccurate error message in join.pyx
- PR #1308 Add atomicCAS overload for `int8_t`, `int16_t`
- PR #1317 Fix catch polymorphic exception by reference in ipc.cu
- PR #1325 Fix dtype of null bitmasks to int8
- PR #1326 Update build documentation to use -DCMAKE_CXX11_ABI=ON
- PR #1334 Add "na_position" argument to CategoricalColumn sort_by_values
- PR #1321 Fix out of bounds warning when checking Bzip2 header
- PR #1359 Add atomicAnd/Or/Xor for integers
- PR #1354 Fix `fillna()` behaviour when replacing values with different dtypes
- PR #1347 Fixed core dump issue while passing dict_dtypes without column names in `cudf.read_csv()`
- PR #1379 Fixed build failure caused due to error: 'col_dtype' may be used uninitialized
- PR #1392 Update cudf Dockerfile and package_versions.sh
- PR #1385 Added INT8 type to `_schema_to_dtype` for use in GpuArrowReader
- PR #1393 Fixed a bug in `gdf_count_nonzero_mask()` for the case of 0 bits to count
- PR #1395 Update CONTRIBUTING to use the environment variable CUDF_HOME
- PR #1416 Fix bug at gdf_quantile_exact and gdf_quantile_appox
- PR #1421 Fix remove creation of series multiple times during `add_column()`
- PR #1405 CSV Reader: Fix memory leaks on read_csv() failure
- PR #1328 Fix CategoricalColumn to_arrow() null mask
- PR #1433 Fix NVStrings/categories includes
- PR #1432 Update NVStrings to 0.7.* to coincide with 0.7 development
- PR #1483 Modify CSV reader to avoid cropping blank quoted characters in non-string fields
- PR #1446 Merge 1275 hotfix from master into branch-0.7
- PR #1447 Fix legacy groupby apply docstring
- PR #1451 Fix hash join estimated result size is not correct
- PR #1454 Fix local build script improperly change directory permissions
- PR #1490 Require Dask 1.1.0+ for `is_dataframe_like` test or skip otherwise.
- PR #1491 Use more specific directories & groups in CODEOWNERS
- PR #1497 Fix Thrust issue on CentOS caused by missing default constructor of host_vector elements
- PR #1498 Add missing include guard to device_atomics.cuh and separated DEVICE_ATOMICS_TEST
- PR #1506 Fix csv-write call to updated NVStrings method
- PR #1510 Added nvstrings `fillna()` function
- PR #1507 Parquet Reader: Default string data to GDF_STRING
- PR #1535 Fix doc issue to ensure correct labelling of cudf.series
- PR #1537 Fix `undefined reference` link error in HashPartitionTest
- PR #1548 Fix ci/local/build.sh README from using an incorrect image example
- PR #1551 CSV Reader: Fix integer column name indexing
- PR #1586 Fix broken `scalar_wrapper::operator==`
- PR #1591 ORC/Parquet Reader: Fix missing import for FileNotFoundError exception
- PR #1573 Parquet Reader: Fix crash due to clash with ORC reader datasource
- PR #1607 Revert change of `column.to_dense_buffer` always return by copy for performance concerns
- PR #1618 ORC reader: fix assert & data output when nrows/skiprows isn't aligned to stripe boundaries
- PR #1631 Fix failure of TYPES_TEST on some gcc-7 based systems.
- PR #1641 CSV Reader: Fix skip_blank_lines behavior with Windows line terminators (\r\n)
- PR #1648 ORC reader: fix non-deterministic output when skiprows is non-zero
- PR #1676 Fix groupby `as_index` behaviour with `MultiIndex`
- PR #1659 Fix bug caused by empty groupbys and multiindex slicing throwing exceptions
- PR #1656 Correct Groupby failure in dask when un-aggregable columns are left in dataframe.
- PR #1689 Fix groupby performance regression
- PR #1694 Add Cython as a runtime dependency since it's required in `setup.py`


# cuDF 0.6.1 (25 Mar 2019)

## Bug Fixes

- PR #1275 Fix CentOS exception in DataFrame.hash_partition from using value "returned" by a void function


# cuDF 0.6.0 (22 Mar 2019)

## New Features

- PR #760 Raise `FileNotFoundError` instead of `GDF_FILE_ERROR` in `read_csv` if the file does not exist
- PR #539 Add Python bindings for replace function
- PR #823 Add Doxygen configuration to enable building HTML documentation for libcudf C/C++ API
- PR #807 CSV Reader: Add byte_range parameter to specify the range in the input file to be read
- PR #857 Add Tail method for Series/DataFrame and update Head method to use iloc
- PR #858 Add series feature hashing support
- PR #871 CSV Reader: Add support for NA values, including user specified strings
- PR #893 Adds PyArrow based parquet readers / writers to Python, fix category dtype handling, fix arrow ingest buffer size issues
- PR #867 CSV Reader: Add support for ignoring blank lines and comment lines
- PR #887 Add Series digitize method
- PR #895 Add Series groupby
- PR #898 Add DataFrame.groupby(level=0) support
- PR #920 Add feather, JSON, HDF5 readers / writers from PyArrow / Pandas
- PR #888 CSV Reader: Add prefix parameter for column names, used when parsing without a header
- PR #913 Add DLPack support: convert between cuDF DataFrame and DLTensor
- PR #939 Add ORC reader from PyArrow
- PR #918 Add Series.groupby(level=0) support
- PR #906 Add binary and comparison ops to DataFrame
- PR #958 Support unary and binary ops on indexes
- PR #964 Add `rename` method to `DataFrame`, `Series`, and `Index`
- PR #985 Add `Series.to_frame` method
- PR #985 Add `drop=` keyword to reset_index method
- PR #994 Remove references to pygdf
- PR #990 Add external series groupby support
- PR #988 Add top-level merge function to cuDF
- PR #992 Add comparison binaryops to DateTime columns
- PR #996 Replace relative path imports with absolute paths in tests
- PR #995 CSV Reader: Add index_col parameter to specify the column name or index to be used as row labels
- PR #1004 Add `from_gpu_matrix` method to DataFrame
- PR #997 Add property index setter
- PR #1007 Replace relative path imports with absolute paths in cudf
- PR #1013 select columns with df.columns
- PR #1016 Rename Series.unique_count() to nunique() to match pandas API
- PR #947 Prefixsum to handle nulls and float types
- PR #1029 Remove rest of relative path imports
- PR #1021 Add filtered selection with assignment for Dataframes
- PR #872 Adding NVCategory support to cudf apis
- PR #1052 Add left/right_index and left/right_on keywords to merge
- PR #1091 Add `indicator=` and `suffixes=` keywords to merge
- PR #1107 Add unsupported keywords to Series.fillna
- PR #1032 Add string support to cuDF python
- PR #1136 Removed `gdf_concat`
- PR #1153 Added function for getting the padded allocation size for valid bitmask
- PR #1148 Add cudf.sqrt for dataframes and Series
- PR #1159 Add Python bindings for libcudf dlpack functions
- PR #1155 Add __array_ufunc__ for DataFrame and Series for sqrt
- PR #1168 to_frame for series accepts a name argument


## Improvements

- PR #1218 Add dask-cudf page to API docs
- PR #892 Add support for heterogeneous types in binary ops with JIT
- PR #730 Improve performance of `gdf_table` constructor
- PR #561 Add Doxygen style comments to Join CUDA functions
- PR #813 unified libcudf API functions by replacing gpu_ with gdf_
- PR #822 Add support for `__cuda_array_interface__` for ingest
- PR #756 Consolidate common helper functions from unordered map and multimap
- PR #753 Improve performance of groupby sum and average, especially for cases with few groups.
- PR #836 Add ingest support for arrow chunked arrays in Column, Series, DataFrame creation
- PR #763 Format doxygen comments for csv_read_arg struct
- PR #532 CSV Reader: Use type dispatcher instead of switch block
- PR #694 Unit test utilities improvements
- PR #878 Add better indexing to Groupby
- PR #554 Add `empty` method and `is_monotonic` attribute to `Index`
- PR #1040 Fixed up Doxygen comment tags
- PR #909 CSV Reader: Avoid host->device->host copy for header row data
- PR #916 Improved unit testing and error checking for `gdf_column_concat`
- PR #941 Replace `numpy` call in `Series.hash_encode` with `numba`
- PR #942 Added increment/decrement operators for wrapper types
- PR #943 Updated `count_nonzero_mask` to return `num_rows` when the mask is null
- PR #952 Added trait to map C++ type to `gdf_dtype`
- PR #966 Updated RMM submodule.
- PR #998 Add IO reader/writer modules to API docs, fix for missing cudf.Series docs
- PR #1017 concatenate along columns for Series and DataFrames
- PR #1002 Support indexing a dataframe with another boolean dataframe
- PR #1018 Better concatenation for Series and Dataframes
- PR #1036 Use Numpydoc style docstrings
- PR #1047 Adding gdf_dtype_extra_info to gdf_column_view_augmented
- PR #1054 Added default ctor to SerialTrieNode to overcome Thrust issue in CentOS7 + CUDA10
- PR #1024 CSV Reader: Add support for hexadecimal integers in integral-type columns
- PR #1033 Update `fillna()` to use libcudf function `gdf_replace_nulls`
- PR #1066 Added inplace assignment for columns and select_dtypes for dataframes
- PR #1026 CSV Reader: Change the meaning and type of the quoting parameter to match Pandas
- PR #1100 Adds `CUDF_EXPECTS` error-checking macro
- PR #1092 Fix select_dtype docstring
- PR #1111 Added cudf::table
- PR #1108 Sorting for datetime columns
- PR #1120 Return a `Series` (not a `Column`) from `Series.cat.set_categories()`
- PR #1128 CSV Reader: The last data row does not need to be line terminated
- PR #1183 Bump Arrow version to 0.12.1
- PR #1208 Default to CXX11_ABI=ON
- PR #1252 Fix NVStrings dependencies for cuda 9.2 and 10.0

## Bug Fixes

- PR #821 Fix flake8 issues revealed by flake8 update
- PR #808 Resolved renamed `d_columns_valids` variable name
- PR #820 CSV Reader: fix the issue where reader adds additional rows when file uses \r\n as a line terminator
- PR #780 CSV Reader: Fix scientific notation parsing and null values for empty quotes
- PR #815 CSV Reader: Fix data parsing when tabs are present in the input CSV file
- PR #850 Fix bug where left joins where the left df has 0 rows causes a crash
- PR #861 Fix memory leak by preserving the boolean mask index
- PR #875 Handle unnamed indexes in to/from arrow functions
- PR #877 Fix ingest of 1 row arrow tables in from arrow function
- PR #876 Added missing `<type_traits>` include
- PR #889 Deleted test_rmm.py which has now moved to RMM repo
- PR #866 Merge v0.5.1 numpy ABI hotfix into 0.6
- PR #917 value_counts return int type on empty columns
- PR #611 Renamed `gdf_reduce_optimal_output_size()` -> `gdf_reduction_get_intermediate_output_size()`
- PR #923 fix index for negative slicing for cudf dataframe and series
- PR #927 CSV Reader: Fix category GDF_CATEGORY hashes not being computed properly
- PR #921 CSV Reader: Fix parsing errors with delim_whitespace, quotations in the header row, unnamed columns
- PR #933 Fix handling objects of all nulls in series creation
- PR #940 CSV Reader: Fix an issue where the last data row is missing when using byte_range
- PR #945 CSV Reader: Fix incorrect datetime64 when milliseconds or space separator are used
- PR #959 Groupby: Problem with column name lookup
- PR #950 Converting dataframe/recarry with non-contiguous arrays
- PR #963 CSV Reader: Fix another issue with missing data rows when using byte_range
- PR #999 Fix 0 sized kernel launches and empty sort_index exception
- PR #993 Fix dtype in selecting 0 rows from objects
- PR #1009 Fix performance regression in `to_pandas` method on DataFrame
- PR #1008 Remove custom dask communication approach
- PR #1001 CSV Reader: Fix a memory access error when reading a large (>2GB) file with date columns
- PR #1019 Binary Ops: Fix error when one input column has null mask but other doesn't
- PR #1014 CSV Reader: Fix false positives in bool value detection
- PR #1034 CSV Reader: Fix parsing floating point precision and leading zero exponents
- PR #1044 CSV Reader: Fix a segfault when byte range aligns with a page
- PR #1058 Added support for `DataFrame.loc[scalar]`
- PR #1060 Fix column creation with all valid nan values
- PR #1073 CSV Reader: Fix an issue where a column name includes the return character
- PR #1090 Updating Doxygen Comments
- PR #1080 Fix dtypes returned from loc / iloc because of lists
- PR #1102 CSV Reader: Minor fixes and memory usage improvements
- PR #1174: Fix release script typo
- PR #1137 Add prebuild script for CI
- PR #1118 Enhanced the `DataFrame.from_records()` feature
- PR #1129 Fix join performance with index parameter from using numpy array
- PR #1145 Issue with .agg call on multi-column dataframes
- PR #908 Some testing code cleanup
- PR #1167 Fix issue with null_count not being set after inplace fillna()
- PR #1184 Fix iloc performance regression
- PR #1185 Support left_on/right_on and also on=str in merge
- PR #1200 Fix allocating bitmasks with numba instead of rmm in allocate_mask function
- PR #1213 Fix bug with csv reader requesting subset of columns using wrong datatype
- PR #1223 gpuCI: Fix label on rapidsai channel on gpu build scripts
- PR #1242 Add explicit Thrust exec policy to fix NVCATEGORY_TEST segfault on some platforms
- PR #1246 Fix categorical tests that failed due to bad implicit type conversion
- PR #1255 Fix overwriting conda package main label uploads
- PR #1259 Add dlpack includes to pip build


# cuDF 0.5.1 (05 Feb 2019)

## Bug Fixes

- PR #842 Avoid using numpy via cimport to prevent ABI issues in Cython compilation


# cuDF 0.5.0 (28 Jan 2019)

## New Features

- PR #722 Add bzip2 decompression support to `read_csv()`
- PR #693 add ZLIB-based GZIP/ZIP support to `read_csv_strings()`
- PR #411 added null support to gdf_order_by (new API) and cudf_table::sort
- PR #525 Added GitHub Issue templates for bugs, documentation, new features, and questions
- PR #501 CSV Reader: Add support for user-specified decimal point and thousands separator to read_csv_strings()
- PR #455 CSV Reader: Add support for user-specified decimal point and thousands separator to read_csv()
- PR #439 add `DataFrame.drop` method similar to pandas
- PR #356 add `DataFrame.transpose` method and `DataFrame.T` property similar to pandas
- PR #505 CSV Reader: Add support for user-specified boolean values
- PR #350 Implemented Series replace function
- PR #490 Added print_env.sh script to gather relevant environment details when reporting cuDF issues
- PR #474 add ZLIB-based GZIP/ZIP support to `read_csv()`
- PR #547 Added melt similar to `pandas.melt()`
- PR #491 Add CI test script to check for updates to CHANGELOG.md in PRs
- PR #550 Add CI test script to check for style issues in PRs
- PR #558 Add CI scripts for cpu-based conda and gpu-based test builds
- PR #524 Add Boolean Indexing
- PR #564 Update python `sort_values` method to use updated libcudf `gdf_order_by` API
- PR #509 CSV Reader: Input CSV file can now be passed in as a text or a binary buffer
- PR #607 Add `__iter__` and iteritems to DataFrame class
- PR #643 added a new api gdf_replace_nulls that allows a user to replace nulls in a column

## Improvements

- PR #426 Removed sort-based groupby and refactored existing groupby APIs. Also improves C++/CUDA compile time.
- PR #461 Add `CUDF_HOME` variable in README.md to replace relative pathing.
- PR #472 RMM: Created centralized rmm::device_vector alias and rmm::exec_policy
- PR #500 Improved the concurrent hash map class to support partitioned (multi-pass) hash table building.
- PR #454 Improve CSV reader docs and examples
- PR #465 Added templated C++ API for RMM to avoid explicit cast to `void**`
- PR #513 `.gitignore` tweaks
- PR #521 Add `assert_eq` function for testing
- PR #502 Simplify Dockerfile for local dev, eliminate old conda/pip envs
- PR #549 Adds `-rdynamic` compiler flag to nvcc for Debug builds
- PR #472 RMM: Created centralized rmm::device_vector alias and rmm::exec_policy
- PR #577 Added external C++ API for scatter/gather functions
- PR #500 Improved the concurrent hash map class to support partitioned (multi-pass) hash table building
- PR #583 Updated `gdf_size_type` to `int`
- PR #500 Improved the concurrent hash map class to support partitioned (multi-pass) hash table building
- PR #617 Added .dockerignore file. Prevents adding stale cmake cache files to the docker container
- PR #658 Reduced `JOIN_TEST` time by isolating overflow test of hash table size computation
- PR #664 Added Debuging instructions to README
- PR #651 Remove noqa marks in `__init__.py` files
- PR #671 CSV Reader: uncompressed buffer input can be parsed without explicitly specifying compression as None
- PR #684 Make RMM a submodule
- PR #718 Ensure sum, product, min, max methods pandas compatibility on empty datasets
- PR #720 Refactored Index classes to make them more Pandas-like, added CategoricalIndex
- PR #749 Improve to_arrow and from_arrow Pandas compatibility
- PR #766 Remove TravisCI references, remove unused variables from CMake, fix ARROW_VERSION in Cmake
- PR #773 Add build-args back to Dockerfile and handle dependencies based on environment yml file
- PR #781 Move thirdparty submodules to root and symlink in /cpp
- PR #843 Fix broken cudf/python API examples, add new methods to the API index

## Bug Fixes

- PR #569 CSV Reader: Fix days being off-by-one when parsing some dates
- PR #531 CSV Reader: Fix incorrect parsing of quoted numbers
- PR #465 Added templated C++ API for RMM to avoid explicit cast to `void**`
- PR #473 Added missing <random> include
- PR #478 CSV Reader: Add api support for auto column detection, header, mangle_dupe_cols, usecols
- PR #495 Updated README to correct where cffi pytest should be executed
- PR #501 Fix the intermittent segfault caused by the `thousands` and `compression` parameters in the csv reader
- PR #502 Simplify Dockerfile for local dev, eliminate old conda/pip envs
- PR #512 fix bug for `on` parameter in `DataFrame.merge` to allow for None or single column name
- PR #511 Updated python/cudf/bindings/join.pyx to fix cudf merge printing out dtypes
- PR #513 `.gitignore` tweaks
- PR #521 Add `assert_eq` function for testing
- PR #537 Fix CMAKE_CUDA_STANDARD_REQURIED typo in CMakeLists.txt
- PR #447 Fix silent failure in initializing DataFrame from generator
- PR #545 Temporarily disable csv reader thousands test to prevent segfault (test re-enabled in PR #501)
- PR #559 Fix Assertion error while using `applymap` to change the output dtype
- PR #575 Update `print_env.sh` script to better handle missing commands
- PR #612 Prevent an exception from occuring with true division on integer series.
- PR #630 Fix deprecation warning for `pd.core.common.is_categorical_dtype`
- PR #622 Fix Series.append() behaviour when appending values with different numeric dtype
- PR #603 Fix error while creating an empty column using None.
- PR #673 Fix array of strings not being caught in from_pandas
- PR #644 Fix return type and column support of dataframe.quantile()
- PR #634 Fix create `DataFrame.from_pandas()` with numeric column names
- PR #654 Add resolution check for GDF_TIMESTAMP in Join
- PR #648 Enforce one-to-one copy required when using `numba>=0.42.0`
- PR #645 Fix cmake build type handling not setting debug options when CMAKE_BUILD_TYPE=="Debug"
- PR #669 Fix GIL deadlock when launching multiple python threads that make Cython calls
- PR #665 Reworked the hash map to add a way to report the destination partition for a key
- PR #670 CMAKE: Fix env include path taking precedence over libcudf source headers
- PR #674 Check for gdf supported column types
- PR #677 Fix 'gdf_csv_test_Dates' gtest failure due to missing nrows parameter
- PR #604 Fix the parsing errors while reading a csv file using `sep` instead of `delimiter`.
- PR #686 Fix converting nulls to NaT values when converting Series to Pandas/Numpy
- PR #689 CSV Reader: Fix behavior with skiprows+header to match pandas implementation
- PR #691 Fixes Join on empty input DFs
- PR #706 CSV Reader: Fix broken dtype inference when whitespace is in data
- PR #717 CSV reader: fix behavior when parsing a csv file with no data rows
- PR #724 CSV Reader: fix build issue due to parameter type mismatch in a std::max call
- PR #734 Prevents reading undefined memory in gpu_expand_mask_bits numba kernel
- PR #747 CSV Reader: fix an issue where CUDA allocations fail with some large input files
- PR #750 Fix race condition for handling NVStrings in CMake
- PR #719 Fix merge column ordering
- PR #770 Fix issue where RMM submodule pointed to wrong branch and pin other to correct branches
- PR #778 Fix hard coded ABI off setting
- PR #784 Update RMM submodule commit-ish and pip paths
- PR #794 Update `rmm::exec_policy` usage to fix segmentation faults when used as temprory allocator.
- PR #800 Point git submodules to branches of forks instead of exact commits


# cuDF 0.4.0 (05 Dec 2018)

## New Features

- PR #398 add pandas-compatible `DataFrame.shape()` and `Series.shape()`
- PR #394 New documentation feature "10 Minutes to cuDF"
- PR #361 CSV Reader: Add support for strings with delimiters

## Improvements

 - PR #436 Improvements for type_dispatcher and wrapper structs
 - PR #429 Add CHANGELOG.md (this file)
 - PR #266 use faster CUDA-accelerated DataFrame column/Series concatenation.
 - PR #379 new C++ `type_dispatcher` reduces code complexity in supporting many data types.
 - PR #349 Improve performance for creating columns from memoryview objects
 - PR #445 Update reductions to use type_dispatcher. Adds integer types support to sum_of_squares.
 - PR #448 Improve installation instructions in README.md
 - PR #456 Change default CMake build to Release, and added option for disabling compilation of tests

## Bug Fixes

 - PR #444 Fix csv_test CUDA too many resources requested fail.
 - PR #396 added missing output buffer in validity tests for groupbys.
 - PR #408 Dockerfile updates for source reorganization
 - PR #437 Add cffi to Dockerfile conda env, fixes "cannot import name 'librmm'"
 - PR #417 Fix `map_test` failure with CUDA 10
 - PR #414 Fix CMake installation include file paths
 - PR #418 Properly cast string dtypes to programmatic dtypes when instantiating columns
 - PR #427 Fix and tests for Concatenation illegal memory access with nulls


# cuDF 0.3.0 (23 Nov 2018)

## New Features

 - PR #336 CSV Reader string support

## Improvements

 - PR #354 source code refactored for better organization. CMake build system overhaul. Beginning of transition to Cython bindings.
 - PR #290 Add support for typecasting to/from datetime dtype
 - PR #323 Add handling pyarrow boolean arrays in input/out, add tests
 - PR #325 GDF_VALIDITY_UNSUPPORTED now returned for algorithms that don't support non-empty valid bitmasks
 - PR #381 Faster InputTooLarge Join test completes in ms rather than minutes.
 - PR #373 .gitignore improvements
 - PR #367 Doc cleanup & examples for DataFrame methods
 - PR #333 Add Rapids Memory Manager documentation
 - PR #321 Rapids Memory Manager adds file/line location logging and convenience macros
 - PR #334 Implement DataFrame `__copy__` and `__deepcopy__`
 - PR #271 Add NVTX ranges to pygdf
 - PR #311 Document system requirements for conda install

## Bug Fixes

 - PR #337 Retain index on `scale()` function
 - PR #344 Fix test failure due to PyArrow 0.11 Boolean handling
 - PR #364 Remove noexcept from managed_allocator;  CMakeLists fix for NVstrings
 - PR #357 Fix bug that made all series be considered booleans for indexing
 - PR #351 replace conda env configuration for developers
 - PRs #346 #360 Fix CSV reading of negative numbers
 - PR #342 Fix CMake to use conda-installed nvstrings
 - PR #341 Preserve categorical dtype after groupby aggregations
 - PR #315 ReadTheDocs build update to fix missing libcuda.so
 - PR #320 FIX out-of-bounds access error in reductions.cu
 - PR #319 Fix out-of-bounds memory access in libcudf count_valid_bits
 - PR #303 Fix printing empty dataframe


# cuDF 0.2.0 and cuDF 0.1.0

These were initial releases of cuDF based on previously separate pyGDF and libGDF libraries.<|MERGE_RESOLUTION|>--- conflicted
+++ resolved
@@ -32,11 +32,8 @@
 - PR #1795 Add printing of git submodule info to `print_env.sh`
 - PR #1796 Removing old sort based group by code and gdf_filter
 - PR #1811 Added funtions for copying/allocating `cudf::table`s
-<<<<<<< HEAD
+- PR #1823 CSV Reader: default the column type to string for empty dataframes
 - PR #1827 Create bindings for scalar-vector binops, and update one_hot_encoding to use them
-=======
-- PR #1823 CSV Reader: default the column type to string for empty dataframes
->>>>>>> 2c6888e0
 
 ## Bug Fixes
 
