--- conflicted
+++ resolved
@@ -63,13 +63,10 @@
 - PR #1786 Maintain the original series name in series.unique output
 - PR #1760 CSV Reader: fix segfault when dtype list only includes columns from usecols list
 - PR #1831 build.sh: Assuming python is in PATH instead of using PYTHON env var
-<<<<<<< HEAD
 - PR #1839 Raise an error instead of segfaulting when transposing a DataFrame with StringColumns
-=======
 - PR #1825 cuDF: Multiaggregation Groupby Failures
 - PR #1789 CSV Reader: Fix missing support for specifying `int8` and `int16` dtypes
 - PR #1849 Allow DataFrame support methods to pass arguments to the methods
->>>>>>> 72d0383c
 
 # cudf 0.7.2 (16 May 2019)
 
