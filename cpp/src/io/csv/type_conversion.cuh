--- conflicted
+++ resolved
@@ -276,11 +276,7 @@
         (data[index] == 'e' || data[index] == 'E')) {
       break;
     } else if (data[index] != opts.thousands) {
-<<<<<<< HEAD
-      value = (value * 10) + (data[index] - '0');
-=======
       value = (value * base) + decodeAsciiDigit<T>(data[index], base);
->>>>>>> 6fe24272
     }
     ++index;
   }
@@ -293,13 +289,8 @@
         ++index;
         break;
       } else if (data[index] != opts.thousands) {
-<<<<<<< HEAD
-        divisor /= 10;
-        value += (data[index] - '0') * divisor;
-=======
         divisor /= base;
         value += decodeAsciiDigit<T>(data[index], base) * divisor;
->>>>>>> 6fe24272
       }
       ++index;
     }
