--- conflicted
+++ resolved
@@ -796,49 +796,7 @@
       return gather(row_gather_map, *this, range_check);
   }
 
-<<<<<<< HEAD
-  
-=======
-  /* --------------------------------------------------------------------------*/
-  /** 
-   * @Synopsis  Lexicographically sorts the rows of the gdf_table in-place
-   * 
-   * @Returns A permutation vector of the new ordering of the rows, e.g.,
-   * sorted_table[i] == unsorted_table[ permuted_indices[i] ]
-   */
-  /* ----------------------------------------------------------------------------*/
-  rmm::device_vector<size_type> sort(void) {
-
-
-      // Functor that defines a `less` operator between rows of a set of
-      // gdf_columns
-      LesserRTTI<size_type> comparator(d_columns_data,
-              reinterpret_cast<int*>(d_columns_types),
-              num_columns);
-
-
-      // rmm::device_vector that will store the permutation of the rows after the sort
-      rmm::device_vector<size_type> permuted_indices(column_length);
-      thrust::sequence(rmm::exec_policy(cudaStream_t{0}), permuted_indices.begin(), permuted_indices.end());
-
-      // Use the LesserRTTI functor to sort the rows of the table and the
-      // permutation vector
-      thrust::sort(rmm::exec_policy(cudaStream_t{0}), permuted_indices.begin(), permuted_indices.end(),
-              [comparator] __host__ __device__ (size_type i1, size_type i2) {
-              return comparator.less(i1, i2);
-              });
-
-      //thrust::host_vector<void*> host_columns = device_columns;
-      //thrust::host_vector<gdf_dtype> host_types = device_types;
-
-      gather<size_type>(permuted_indices);
-
-      return permuted_indices;
-  }
-
-
-
->>>>>>> 3350027f
+  
   
 /* --------------------------------------------------------------------------*/
 /** 
